import React, { Suspense } from 'react';
import { IconAlertTriangle } from '@tabler/icons-react';
import { useTranslation } from 'react-i18next';
<<<<<<< HEAD
import { LiveLocation, GPSCoordinate, Waypoint } from '../../types';
=======
import { LiveLocation, GPSCoordinate } from '../../types';
>>>>>>> 719b5e0d

const FishersMap = React.lazy(() => import('../Map'));

interface MapContainerProps {
  loading: boolean;
  errorMessage: string | null;
  dataAvailable: boolean | null;
  dateFrom: Date;
  dateTo: Date;
  selectedTripId?: string;
  liveLocations: LiveLocation[];
  centerOnLiveLocations: boolean;
  onSelectVessel: (vessel: LiveLocation | null) => void;
  onRetry: () => void;
  onTryWiderDateRange: () => void;
  renderNoImeiDataMessage: () => string;
  isViewingLiveLocations?: boolean;
  onCenterOnLiveLocations?: () => void;
  isAdminMode?: boolean;
  adminHasNoVesselsSelected?: boolean;
  onShowVesselSelection?: () => void;
  onRefresh?: () => void;
  isRefreshing?: boolean;
  hasTrackingDevice?: boolean;
  deviceLocation?: GPSCoordinate | null;
  onGetMyLocation?: () => void;
  isGettingLocation?: boolean;
<<<<<<< HEAD
  waypoints?: Waypoint[];
  onMapClick?: (coordinates: { lat: number; lng: number }) => void;
  onToggleWaypoints?: () => void;
  waypointsCount?: number;
=======
  showNoTripsMessage?: boolean;
>>>>>>> 719b5e0d
}

const MapContainer: React.FC<MapContainerProps> = ({
  loading,
  errorMessage,
  dataAvailable,
  dateFrom,
  dateTo,
  selectedTripId,
  liveLocations,
  centerOnLiveLocations,
  onSelectVessel,
  onRetry,
  onTryWiderDateRange,
  renderNoImeiDataMessage,
  isViewingLiveLocations = false,
  onCenterOnLiveLocations,
  isAdminMode = false,
  adminHasNoVesselsSelected = false,
  onShowVesselSelection,
  onRefresh,
  isRefreshing = false,
  hasTrackingDevice = true,
  deviceLocation,
  onGetMyLocation,
  isGettingLocation = false,
<<<<<<< HEAD
  waypoints = [],
  onMapClick,
  onToggleWaypoints,
  waypointsCount
=======
  showNoTripsMessage = false
>>>>>>> 719b5e0d
}) => {
  const { t } = useTranslation();

  // Dynamic height: larger for non-tracking users since they have less content
  const mapHeight = hasTrackingDevice ? "500px" : "calc(100vh - 200px)";

  return (
    <div className="card mb-2" style={{ height: mapHeight, minHeight: "400px" }}>
      <div className="card-body p-0" style={{ position: "relative", height: "100%" }}>
        {/* Always render the map, but lazy-load its heavy dependencies */}
        <Suspense
          fallback={
            <div 
              className="d-flex justify-content-center align-items-center"
              style={{ height: "100%" }}
            >
              <div className="spinner-border text-primary" role="status">
                <span className="visually-hidden">{t('common.loading')}</span>
              </div>
            </div>
          }
        >
          <FishersMap
            onSelectVessel={onSelectVessel}
            dateFrom={dateFrom}
            dateTo={dateTo}
            selectedTripId={selectedTripId}
            liveLocations={liveLocations}
            centerOnLiveLocations={centerOnLiveLocations}
            onCenterOnLiveLocations={onCenterOnLiveLocations}
            onRefresh={onRefresh}
            isRefreshing={isRefreshing}
            hasTrackingDevice={hasTrackingDevice}
            deviceLocation={deviceLocation}
            onGetMyLocation={onGetMyLocation}
            isGettingLocation={isGettingLocation}
<<<<<<< HEAD
            waypoints={waypoints}
            onMapClick={onMapClick}
            onToggleWaypoints={onToggleWaypoints}
            waypointsCount={waypointsCount}
=======
            showNoTripsMessage={showNoTripsMessage}
>>>>>>> 719b5e0d
          />
        </Suspense>
        
        {/* Admin mode vessel selection overlay */}
        {isAdminMode && adminHasNoVesselsSelected && !loading && (
          <div 
            className="empty" 
            style={{ 
              height: "100%", 
              position: "absolute", 
              top: 0, 
              left: 0, 
              right: 0, 
              bottom: 0,
              backgroundColor: "rgba(255, 255, 255, 0.95)",
              zIndex: 1000
            }}
          >
            <div className="empty-icon">
              <i className="ti ti-users-group text-primary" style={{ fontSize: '3rem' }}></i>
            </div>
            <p className="empty-title">Administrator Mode</p>
            <p className="empty-subtitle text-muted">
              Select a vessel to view its tracking data and trips
            </p>
            <div className="empty-action">
              <button 
                className="btn btn-primary" 
                onClick={onShowVesselSelection}
                style={{ minHeight: '44px' }}
              >
                <i className="ti ti-ship me-2"></i>
                Choose Vessel
              </button>
            </div>
          </div>
        )}

        {/* Loading overlay */}
        {loading && (
          <div 
            className="empty" 
            style={{ 
              height: "100%", 
              position: "absolute", 
              top: 0, 
              left: 0, 
              right: 0, 
              bottom: 0,
              backgroundColor: "rgba(255, 255, 255, 0.9)",
              zIndex: 1000
            }}
          >
            <div className="empty-icon">
              <div className="spinner-border text-primary" role="status">
                <span className="visually-hidden">{t('common.loading')}</span>
              </div>
            </div>
            <p className="empty-title">{t('common.loadingVesselData')}</p>
            <p className="empty-subtitle text-muted">
              {t('common.pleaseWaitWhileWeRetrieve')}
            </p>
          </div>
        )}
        
        {/* Error overlay */}
        {errorMessage && !loading && (
          <div 
            className="empty" 
            style={{ 
              height: "100%", 
              position: "absolute", 
              top: 0, 
              left: 0, 
              right: 0, 
              bottom: 0,
              backgroundColor: "rgba(255, 255, 255, 0.9)",
              zIndex: 1000
            }}
          >
            <div className="empty-icon">
              <IconAlertTriangle size={48} className="text-danger" />
            </div>
            <p className="empty-title">{t('common.errorLoadingData')}</p>
            <p className="empty-subtitle text-muted">
              {errorMessage}
            </p>
            <div className="empty-action">
              <button 
                className="btn btn-primary" 
                onClick={onRetry}
                style={{ minHeight: '44px' }}
              >
                {t('common.tryAgain')}
              </button>
            </div>
          </div>
        )}
<<<<<<< HEAD
        
        {/* No data overlay - muted background - only show for tracking device users */}
        {hasTrackingDevice && dataAvailable === false && !loading && !errorMessage && !isViewingLiveLocations && (
          <div 
            className="empty" 
            style={{ 
              height: "100%", 
              position: "absolute", 
              top: 0, 
              left: 0, 
              right: 0, 
              bottom: 0,
              backgroundColor: "rgba(0, 0, 0, 0.7)",
              zIndex: 1000
            }}
          >
            <div className="empty-icon">
              <IconAlertTriangle size={48} className="text-warning" />
            </div>
            <p className="empty-title text-white">{t('common.noVesselDataFound')}</p>
            <p className="empty-subtitle text-light">
              {renderNoImeiDataMessage()}
            </p>
            <div className="empty-action">
              <button 
                className="btn btn-primary" 
                onClick={onTryWiderDateRange}
                style={{ minHeight: '44px' }}
              >
                {t('common.tryWiderDateRange')}
              </button>
            </div>
          </div>
        )}
=======
>>>>>>> 719b5e0d
      </div>
    </div>
  );
};

export default MapContainer; <|MERGE_RESOLUTION|>--- conflicted
+++ resolved
@@ -1,11 +1,7 @@
 import React, { Suspense } from 'react';
 import { IconAlertTriangle } from '@tabler/icons-react';
 import { useTranslation } from 'react-i18next';
-<<<<<<< HEAD
 import { LiveLocation, GPSCoordinate, Waypoint } from '../../types';
-=======
-import { LiveLocation, GPSCoordinate } from '../../types';
->>>>>>> 719b5e0d
 
 const FishersMap = React.lazy(() => import('../Map'));
 
@@ -33,14 +29,14 @@
   deviceLocation?: GPSCoordinate | null;
   onGetMyLocation?: () => void;
   isGettingLocation?: boolean;
-<<<<<<< HEAD
+  showNoTripsMessage?: boolean;
   waypoints?: Waypoint[];
-  onMapClick?: (coordinates: { lat: number; lng: number }) => void;
+  onEnterWaypointMode?: () => void;
   onToggleWaypoints?: () => void;
   waypointsCount?: number;
-=======
-  showNoTripsMessage?: boolean;
->>>>>>> 719b5e0d
+  isWaypointSelectionMode?: boolean;
+  onCancelWaypointMode?: () => void;
+  onConfirmWaypointLocation?: (coordinates: { lat: number; lng: number }) => void;
 }
 
 const MapContainer: React.FC<MapContainerProps> = ({
@@ -67,14 +63,14 @@
   deviceLocation,
   onGetMyLocation,
   isGettingLocation = false,
-<<<<<<< HEAD
+  showNoTripsMessage = false,
   waypoints = [],
-  onMapClick,
+  onEnterWaypointMode,
   onToggleWaypoints,
-  waypointsCount
-=======
-  showNoTripsMessage = false
->>>>>>> 719b5e0d
+  waypointsCount,
+  isWaypointSelectionMode = false,
+  onCancelWaypointMode,
+  onConfirmWaypointLocation
 }) => {
   const { t } = useTranslation();
 
@@ -111,14 +107,14 @@
             deviceLocation={deviceLocation}
             onGetMyLocation={onGetMyLocation}
             isGettingLocation={isGettingLocation}
-<<<<<<< HEAD
+            showNoTripsMessage={showNoTripsMessage}
             waypoints={waypoints}
-            onMapClick={onMapClick}
+            onEnterWaypointMode={onEnterWaypointMode}
             onToggleWaypoints={onToggleWaypoints}
             waypointsCount={waypointsCount}
-=======
-            showNoTripsMessage={showNoTripsMessage}
->>>>>>> 719b5e0d
+            isWaypointSelectionMode={isWaypointSelectionMode}
+            onCancelWaypointMode={onCancelWaypointMode}
+            onConfirmWaypointLocation={onConfirmWaypointLocation}
           />
         </Suspense>
         
@@ -217,43 +213,6 @@
             </div>
           </div>
         )}
-<<<<<<< HEAD
-        
-        {/* No data overlay - muted background - only show for tracking device users */}
-        {hasTrackingDevice && dataAvailable === false && !loading && !errorMessage && !isViewingLiveLocations && (
-          <div 
-            className="empty" 
-            style={{ 
-              height: "100%", 
-              position: "absolute", 
-              top: 0, 
-              left: 0, 
-              right: 0, 
-              bottom: 0,
-              backgroundColor: "rgba(0, 0, 0, 0.7)",
-              zIndex: 1000
-            }}
-          >
-            <div className="empty-icon">
-              <IconAlertTriangle size={48} className="text-warning" />
-            </div>
-            <p className="empty-title text-white">{t('common.noVesselDataFound')}</p>
-            <p className="empty-subtitle text-light">
-              {renderNoImeiDataMessage()}
-            </p>
-            <div className="empty-action">
-              <button 
-                className="btn btn-primary" 
-                onClick={onTryWiderDateRange}
-                style={{ minHeight: '44px' }}
-              >
-                {t('common.tryWiderDateRange')}
-              </button>
-            </div>
-          </div>
-        )}
-=======
->>>>>>> 719b5e0d
       </div>
     </div>
   );
