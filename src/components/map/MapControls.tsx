import React from 'react';
<<<<<<< HEAD
import { IconMapPins, IconGridDots, IconFilterOff, IconMathMaxMin, IconRefresh, IconCurrentLocation, IconMapPin} from '@tabler/icons-react';
=======
import { IconMapPins, IconGridDots, IconFilterOff, IconMathMaxMin, IconRefresh, IconCurrentLocation} from '@tabler/icons-react';
>>>>>>> 719b5e0d
import { useTranslation } from 'react-i18next';
import { GPSCoordinate } from '../../types';

interface MapControlsProps {
  showActivityGrid: boolean;
  onToggleActivityGrid: (show: boolean) => void;
  selectedTripId?: string;
  onClearSelection?: () => void;
  onCenterOnLiveLocations?: () => void;
  liveLocationsCount?: number;
  showBathymetry?: boolean;
  onToggleBathymetry?: (show: boolean) => void;
  bathymetryLoading?: boolean;
  onRefresh?: () => void;
  isRefreshing?: boolean;
  hasTrackingDevice?: boolean;
  deviceLocation?: GPSCoordinate | null;
  onGetMyLocation?: () => void;
  isGettingLocation?: boolean;
<<<<<<< HEAD
  onToggleWaypoints?: () => void;
  waypointsCount?: number;
=======
>>>>>>> 719b5e0d
}

const MapControls: React.FC<MapControlsProps> = ({
  showActivityGrid,
  onToggleActivityGrid,
  selectedTripId,
  onClearSelection,
  onCenterOnLiveLocations,
  liveLocationsCount = 0,
  showBathymetry = false,
  onToggleBathymetry,
  bathymetryLoading = false,
  onRefresh,
  isRefreshing = false,
  hasTrackingDevice = true,
  deviceLocation,
  onGetMyLocation,
<<<<<<< HEAD
  isGettingLocation = false,
  onToggleWaypoints,
  waypointsCount = 0
=======
  isGettingLocation = false
>>>>>>> 719b5e0d
}) => {
  const { t } = useTranslation();

  return (
    <>
      {/* Main controls - top right */}
      <div className="position-absolute" style={{ top: '10px', right: '10px', zIndex: 100 }}>
        <div className="d-flex flex-column gap-2">
          {/* Activity Grid Toggle Button with integrated indicator - only for tracking devices */}
          {hasTrackingDevice && (
            <div className="btn-group" style={{ boxShadow: '0 2px 6px rgba(0,0,0,0.15)' }}>
              <button
                className={`btn ${showActivityGrid ? 'btn-outline-light' : 'btn-primary'}`}
                onClick={() => onToggleActivityGrid(false)}
                disabled={!showActivityGrid}
                style={{
                  borderTopRightRadius: 0,
                  borderBottomRightRadius: 0,
                  opacity: showActivityGrid ? 0.7 : 1,
                  padding: '0.5rem 0.75rem',
                  display: 'flex',
                  alignItems: 'center',
                  gap: '0.5rem',
                  minHeight: '44px'
                }}
              >
                <IconMapPins size={20} stroke={1.5} />
                <span className="d-none d-md-inline">{t('map.tripTracks')}</span>
              </button>
              <button
                className={`btn ${!showActivityGrid ? 'btn-outline-light' : 'btn-primary'}`}
                onClick={() => onToggleActivityGrid(true)}
                disabled={showActivityGrid}
                style={{
                  borderTopLeftRadius: 0,
                  borderBottomLeftRadius: 0,
                  opacity: !showActivityGrid ? 0.7 : 1,
                  padding: '0.5rem 0.75rem',
                  display: 'flex',
                  alignItems: 'center',
                  gap: '0.5rem',
                  minHeight: '44px'
                }}
              >
                <IconGridDots size={20} stroke={1.5} />
                <span className="d-none d-md-inline">{t('common.visitFrequency')}</span>
              </button>
            </div>
          )}

          {/* Bathymetry toggle button */}
          {onToggleBathymetry && (
            <button
            className={`btn ${showBathymetry ? 'btn-primary' : 'btn-light'}`}
            onClick={() => onToggleBathymetry(!showBathymetry)}
              disabled={bathymetryLoading}
              title={t('map.showBathymetry')}
              aria-label={t('map.bathymetry')}
              style={{
                display: 'flex',
                alignItems: 'center',
                gap: '0.5rem',
                padding: '0.5rem 0.75rem',
                boxShadow: '0 2px 6px rgba(0,0,0,0.15)',
                minHeight: '44px',
                position: 'relative',
                opacity: window.innerWidth < 768 ? 0.85 : 1
              }}
            >
              {bathymetryLoading ? (
                <div className="spinner-border spinner-border-sm" role="status">
                  <span className="visually-hidden">Loading...</span>
                </div>
              ) : (
                <IconMathMaxMin size={20} stroke={1.5} />
              )}
              <span>{t('map.bathymetry')}</span>
              <span className="badge bg-yellow text-dark position-absolute top-0 rounded-pill" style={{ fontSize: '0.65rem', right: '-1px', transform: 'translateY(-50%)' }}>
                     NEW
                   </span>
            </button>
          )}

<<<<<<< HEAD
          {/* Waypoints button */}
          {onToggleWaypoints && (
            <button
              className="btn btn-success"
              onClick={onToggleWaypoints}
              title="Manage Waypoints"
              aria-label="Waypoints"
              style={{
                display: 'flex',
                alignItems: 'center',
                gap: '0.5rem',
                padding: '0.5rem 0.75rem',
                boxShadow: '0 2px 6px rgba(0,0,0,0.15)',
                minHeight: '44px',
                position: 'relative',
                opacity: window.innerWidth < 768 ? 0.85 : 1
              }}
            >
              <IconMapPin size={20} stroke={1.5} />
              <span>Waypoints</span>
              {waypointsCount > 0 && (
                <span className="badge bg-light text-dark position-absolute top-0 end-0" style={{ fontSize: '0.65rem', transform: 'translate(25%, -25%)' }}>
                  {waypointsCount}
                </span>
              )}
            </button>
          )}

=======
>>>>>>> 719b5e0d
          {/* Reset filter button - only show when a trip is selected and has tracking device */}
          {hasTrackingDevice && selectedTripId && onClearSelection && (
            <button
              className="btn btn-light"
              onClick={onClearSelection}
              title={t('common.showAllTrips')}
              aria-label={t('common.showAllTrips')}
              style={{
                display: 'flex',
                alignItems: 'center',
                gap: '0.5rem',
                padding: '0.5rem 0.75rem',
                boxShadow: '0 2px 6px rgba(0,0,0,0.15)',
                minHeight: '44px'
              }}
            >
              <IconFilterOff size={20} stroke={1.5} />
              <span className="d-none d-md-inline">{t('common.showAllTrips')}</span>
            </button>
          )}

          {/* Live Location button - only show when there are live locations and has tracking device */}
          {hasTrackingDevice && liveLocationsCount > 0 && onCenterOnLiveLocations && (
            <button
              className="btn btn-danger"
              onClick={onCenterOnLiveLocations}
              title={t('dashboard.centerOnLiveLocations')}
              aria-label={t('dashboard.centerOnLiveLocations')}
              style={{
                display: 'flex',
                alignItems: 'center',
                gap: '0.5rem',
                padding: '0.5rem 0.75rem',
                boxShadow: '0 2px 6px rgba(0,0,0,0.15)',
                minHeight: '44px',
                position: 'relative',
                opacity: window.innerWidth < 768 ? 0.85 : 1
              }}
            >
              <IconCurrentLocation size={20} stroke={1.5} />
              <span>{t('dashboard.liveLocation')}</span>
              {liveLocationsCount > 1 && (
                <span className="badge bg-light text-dark position-absolute top-0 end-0" style={{ fontSize: '0.65rem', transform: 'translate(25%, -25%)' }}>
                  {liveLocationsCount}
                </span>
              )}
            </button>
          )}

          {/* Get My Location button - only show for non-PDS users */}
          {!hasTrackingDevice && onGetMyLocation && (
            <button
              className="btn btn-danger"
              onClick={onGetMyLocation}
              disabled={isGettingLocation}
              title={t('dashboard.getMyLocation')}
              aria-label={t('dashboard.getMyLocation')}
              style={{
                display: 'flex',
                alignItems: 'center',
                gap: '0.5rem',
                padding: '0.5rem 0.75rem',
                boxShadow: '0 2px 6px rgba(0,0,0,0.15)',
                minHeight: '44px',
                position: 'relative',
                opacity: window.innerWidth < 768 ? 0.85 : 1
              }}
            >
              {isGettingLocation ? (
                <>
                  <div className="spinner-border spinner-border-sm" role="status">
                    <span className="visually-hidden">{t('common.loading')}</span>
                  </div>
                  <span>{t('dashboard.gettingLocation')}</span>
                </>
              ) : (
                <>
                  <IconCurrentLocation size={20} stroke={1.5} />
                  <span>{t('dashboard.myLocation')}</span>
                </>
              )}
            </button>
          )}
        </div>
      </div>

      {/* Refresh button - bottom right, compact - only for tracking devices */}
      {hasTrackingDevice && onRefresh && (
        <div className="position-absolute" style={{ bottom: '10px', right: '10px', zIndex: 100 }}>
          <button
            className={`btn ${isRefreshing ? 'btn-secondary' : 'btn-cyan'}`}
            onClick={onRefresh}
            disabled={isRefreshing}
            title={t('common.refresh')}
            aria-label={t('common.refresh')}
            style={{
              width: '44px',
              height: '44px',
              padding: '0',
              display: 'flex',
              alignItems: 'center',
              justifyContent: 'center',
              boxShadow: '0 2px 8px rgba(0,0,0,0.2)',
              borderRadius: '8px'
            }}
          >
            {isRefreshing ? (
              <div className="spinner-border spinner-border-sm" role="status">
                <span className="visually-hidden">{t('common.loading')}</span>
              </div>
            ) : (
              <IconRefresh size={22} stroke={2} />
            )}
          </button>
        </div>
      )}
    </>
  );
};

export default MapControls; <|MERGE_RESOLUTION|>--- conflicted
+++ resolved
@@ -1,9 +1,5 @@
 import React from 'react';
-<<<<<<< HEAD
 import { IconMapPins, IconGridDots, IconFilterOff, IconMathMaxMin, IconRefresh, IconCurrentLocation, IconMapPin} from '@tabler/icons-react';
-=======
-import { IconMapPins, IconGridDots, IconFilterOff, IconMathMaxMin, IconRefresh, IconCurrentLocation} from '@tabler/icons-react';
->>>>>>> 719b5e0d
 import { useTranslation } from 'react-i18next';
 import { GPSCoordinate } from '../../types';
 
@@ -23,11 +19,10 @@
   deviceLocation?: GPSCoordinate | null;
   onGetMyLocation?: () => void;
   isGettingLocation?: boolean;
-<<<<<<< HEAD
+  onEnterWaypointMode?: () => void;
   onToggleWaypoints?: () => void;
   waypointsCount?: number;
-=======
->>>>>>> 719b5e0d
+  isWaypointSelectionMode?: boolean;
 }
 
 const MapControls: React.FC<MapControlsProps> = ({
@@ -45,13 +40,11 @@
   hasTrackingDevice = true,
   deviceLocation,
   onGetMyLocation,
-<<<<<<< HEAD
   isGettingLocation = false,
+  onEnterWaypointMode,
   onToggleWaypoints,
-  waypointsCount = 0
-=======
-  isGettingLocation = false
->>>>>>> 719b5e0d
+  waypointsCount = 0,
+  isWaypointSelectionMode = false
 }) => {
   const { t } = useTranslation();
 
@@ -135,13 +128,12 @@
             </button>
           )}
 
-<<<<<<< HEAD
-          {/* Waypoints button */}
-          {onToggleWaypoints && (
+          {/* Waypoints button - hide when in selection mode */}
+          {(onEnterWaypointMode || onToggleWaypoints) && !isWaypointSelectionMode && (
             <button
               className="btn btn-success"
-              onClick={onToggleWaypoints}
-              title="Manage Waypoints"
+              onClick={onEnterWaypointMode}
+              title="Add Waypoint"
               aria-label="Waypoints"
               style={{
                 display: 'flex',
@@ -164,8 +156,6 @@
             </button>
           )}
 
-=======
->>>>>>> 719b5e0d
           {/* Reset filter button - only show when a trip is selected and has tracking device */}
           {hasTrackingDevice && selectedTripId && onClearSelection && (
             <button
