{
  "common": {
    "loading": "Loading...",
    "error": "Error",
    "success": "Success",
    "cancel": "Cancel",
    "save": "Save",
    "edit": "Edit",
    "delete": "Delete",
    "close": "Close",
    "back": "Back",
    "next": "Next",
    "previous": "Previous",
    "search": "Search",
    "filter": "Filter",
    "refresh": "Refresh",
    "export": "Export",
    "import": "Import",
    "download": "Download",
    "upload": "Upload",
    "yes": "Yes",
    "no": "No",
    "ok": "OK",
    "total": "total",
    "days": "days",
    "hours": "hours",
    "minutes": "minutes",
    "seconds": "seconds",
    "tryAgain": "Try Again",
    "showLess": "Show less",
    "showAll": "Show all",
    "showMore": "Show more",
    "switchToLightMode": "Switch to light mode",
    "switchToDarkMode": "Switch to dark mode",
    "openUserMenu": "Open user menu",
    "example": "Example",
    "enter": "Enter",
    "your": "Your",
    "pleaseWait": "Please wait",
    "whileWeRetrieve": "while we retrieve",
    "yourInformation": "your information",
    "noTripsFound": "No trips found",
    "noTripsMessage": "No trips were found for the selected time period. Try changing the date range or selecting a different vessel.",
    "noResults": "No results found",
    "showing": "Showing",
    "to": "to",
    "of": "of",
    "entries": "entries",
    "first": "First",
    "last": "Last",
    "previousPage": "Previous page",
    "nextPage": "Next page",
    "page": "Page",
    "battery": "Battery",
    "speed": "Speed",
    "timesVisited": "Times visited",
    "visitFrequency": "Visit Frequency",
    "few": "Few",
    "many": "Many",
    "colorIndicatesSpeed": "Color indicates vessel speed",
    "colorIndicatesFrequency": "Color indicates visit frequency",
    "showAllTrips": "Show All Trips",
    "loadingVesselData": "Loading vessel data...",
    "loadingFishingTripsData": "Loading fishing trips data...",
    "errorLoadingData": "Error loading data",
    "noVesselDataFound": "No vessel data found",
    "tryWiderDateRange": "Try a wider date range",
    "pleaseWaitWhileWeRetrieve": "Please wait while we retrieve your vessel information",
    "pleaseWaitWhileWeRetrieveTrips": "Please wait while we retrieve your fishing trips information",
    "enterImeiOrBoatName": "Enter IMEI, Username or Boat name",
    "exampleImeiOrBoatName": "Example: 864312346401234 or \"my boat name\"",
    "yourPassword": "Your password",
    "peskasLogo": "PESKAS logo",
    "dateRange": "Date Range",
    "fishingTrips": "Fishing Trips",
    "found": "found",
    "unknown": "Unknown",
    "never": "Never",
    "community": "Community",
    "time": "Time",
    "heading": "Heading",
    "gpsPosition": "GPS Position",
    "visitedLocation": "Visited Location",
    "cellSize": "Cell size",
    "trip": "Trip",
    "liveLocation": "Live Location",
    "today": "Today",
    "yesterday": "Yesterday",
    "daysAgo": "days ago",
    "selectTrip": "Select Trip",
    "or": "or"
  },
  "navigation": {
    "dashboard": "Map view",
    "stats": "My Stats",
    "info": "How to Use",
    "login": "Login",
    "logout": "Logout",
    "profile": "Profile",
    "settings": "Settings",
    "language": "Language",
    "selectBoat": "Select Boat",
    "account": "Account"
  },
  "auth": {
    "loginTitle": "Login to your account",
    "imeiOrBoatName": "IMEI or Boat Name",
    "password": "Password",
    "loginButton": "Sign in",
    "loginInfo": "Enter your vessel's IMEI number or Boat name and password to access your tracking data.",
    "invalidCredentials": "Invalid IMEI/Boat name or password. Please try again.",
    "enterBothFields": "Please enter both IMEI/Boat name and password.",
    "troubleshootingTitle": "Troubleshooting tips:",
    "troubleshootingTips": [
      "Make sure your IMEI is exactly 15 digits long",
      "Check that your boat name matches exactly how it's registered",
      "Verify your password is correct (passwords are case-sensitive)",
      "If problems persist, contact your system administrator"
    ],
    "tryDemoMode": "Try Demo Mode",
    "demoModeDescription": "Explore the app with sample data without needing credentials",
    "registration": {
      "title": "Register New Account",
      "noAccount": "Don't have an account? Register here",
      "info": "Register to report your catches and access fisheries data. Vessel tracking features require a PDS device.",
      "username": "Username",
      "usernamePlaceholder": "Choose a unique username",
      "usernameHint": "This will be used to log in to your account",
      "usernameRequired": "Username is required",
      "usernameExists": "This username is already taken. Please choose another.",
      "phoneNumber": "Phone Number",
      "phoneNumberPlaceholder": "Enter your phone number",
      "phoneNumberHint": "Used for password recovery",
      "phoneNumberRequired": "Phone number is required",
      "country": "Country",
      "selectCountry": "Select your country",
      "countryRequired": "Country is required",
      "vesselType": "Vessel Type",
      "selectVesselType": "Select your vessel type",
      "vesselTypeRequired": "Vessel type is required",
      "vesselOptions": {
        "motorizedBoat": "Motorized Boat",
        "dhow": "Dhow",
        "raft": "Raft",
        "dugoutCanoe": "Dugout Canoe",
        "woodenBoat": "Wooden Boat",
        "plankedCanoe": "Planked Canoe",
        "outriggerCanoe": "Outrigger Canoe",
        "flatBoat": "Flat Boat",
        "surfBoard": "Surf Board",
        "other": "Other",
        "feet": "Feet"
      },
      "boatName": "Boat Name",
      "boatNamePlaceholder": "Enter your boat name",
      "boatNameOptional": "Not required for this vessel type",
      "boatNameNotRequired": "Boat name is not required when vessel type is 'Feet'",
      "boatNameRequired": "Boat name is required for this vessel type",
      "mainGearType": "Main Gear Type",
      "selectGearType": "Select your main fishing gear",
      "gearTypeRequired": "Main gear type is required",
      "gearOptions": {
        "nets": "Nets",
        "linesAndHooks": "Lines & Hooks",
        "traps": "Traps",
        "spearsAndHarpoons": "Spears & Harpoons",
        "gleaning": "Gleaning",
        "other": "Other"
      },
      "password": "Password",
      "passwordPlaceholder": "Choose a secure password",
      "passwordHint": "Must be at least 6 characters long",
      "passwordRequired": "Password is required",
      "passwordTooShort": "Password must be at least 6 characters",
      "confirmPassword": "Confirm Password",
      "confirmPasswordPlaceholder": "Re-enter your password",
      "passwordMismatch": "Passwords do not match",
      "registerButton": "Register",
      "registrationFailed": "Registration failed. Please try again.",
      "success": "Registration Successful!",
      "successMessage": "Your account has been created. You can now log in."
    }
  },
  "dashboard": {
    "title": "Map view",
    "titleNonPds": "Map view",
    "pageTitle": "Fishers Tracking Portal",
    "dateRange": "{{from}} - {{to}} · {{days}} days",
    "liveLocation": "Live Location",
    "centerOnLiveLocations": "Center on Live Locations",
    "myLocation": "My Location",
    "getMyLocation": "Get my current location",
    "gettingLocation": "Getting location...",
    "vesselDetails": "Vessel Details",
    "vesselInsights": "Vessel Insights",
    "trips": "Trips",
    "map": "Map",
    "noData": "No data available",
    "noDataMessage": "No tracking data available for the selected date range.",
    "loadingData": "Loading tracking data...",
    "errorLoadingData": "Error loading tracking data. Please try again.",
    "noImeiData": "No IMEI data available for this user.",
    "noImeiDataMessage": "Please contact your administrator to set up IMEI tracking for your account.",
    "noVesselSelected": "No vessel selected. Please choose a boat to view tracking data.",
    "noDataForImei": "No tracking data is available for your vessel",
    "noDataForImeis": "No tracking data is available for your vessel",
    "noTrackingDevice": "Vessel tracking requires a PDS device. You can still report catches and view statistics."
  },
  "vessel": {
    "name": "Vessel Name",
    "imei": "IMEI",
    "status": "Status",
    "lastPosition": "Last Position",
    "batteryStatus": "Battery Status",
    "lastKnownLocation": "Last Known Location",
    "coordinates": "Coordinates",
    "currentLocation": "Current Location",
    "speed": "Speed",
    "course": "Course",
    "fuel": "Fuel",
    "engineHours": "Engine Hours",
    "distance": "Distance",
    "duration": "Duration",
    "startTime": "Start Time",
    "endTime": "End Time",
    "startLocation": "Start Location",
    "endLocation": "End Location",
    "averageSpeed": "Average Speed",
    "maxSpeed": "Max Speed",
    "totalDistance": "Total Distance",
    "totalDuration": "Total Duration",
    "tripCount": "Trip Count",
    "community": "Community",
    "active": "Active",
    "inactive": "Inactive",
    "offline": "Offline",
    "online": "Online"
  },
  "trips": {
    "title": "Trips",
    "tripId": "Trip ID",
    "vesselName": "Vessel Name",
    "startTime": "Start Time",
    "endTime": "End Time",
    "duration": "Duration",
    "distance": "Distance",
    "averageSpeed": "Avg Speed",
    "maxSpeed": "Max Speed",
    "status": "Status",
    "actions": "Actions",
    "view": "View",
    "viewing": "Viewing",
    "select": "Select",
    "noTrips": "No trips found",
    "noTripsMessage": "No trips available for the selected date range.",
    "loadingTrips": "Loading trips...",
    "errorLoadingTrips": "Error loading trips. Please try again."
  },
  "map": {
    "title": "Map",
    "layers": "Layers",
    "controls": "Controls",
    "legend": "Legend",
    "zoomIn": "Zoom In",
    "zoomOut": "Zoom Out",
    "resetView": "Reset View",
    "fullscreen": "Fullscreen",
    "satellite": "Satellite",
    "streets": "Streets",
    "terrain": "Terrain",
    "liveLocations": "Live Locations",
    "tripTracks": "Trip Tracks",
    "vesselMarkers": "Vessel Markers",
    "ports": "Ports",
    "fishingZones": "Fishing Zones",
    "bathymetry": "Bathymetry",
    "showBathymetry": "Show depth contours",
    "depthLabel": "Depth: {{depth}}m",
    "noMapData": "No map data available",
    "noTripsInDateRange": "No trips found in this date range. You can still explore the bathymetry.",
    "noTripsShort": "No trips in this date range",
    "loadingMap": "Loading map...",
    "mapError": "Error loading map. Please try again."
  },
  "insights": {
    "title": "Vessel Insights",
    "totalTrips": "Total Trips",
    "totalDistance": "Total Distance",
    "totalDuration": "Total Duration",
    "averageSpeed": "Average Speed",
    "maxSpeed": "Maximum Speed",
    "fuelEfficiency": "Fuel Efficiency",
    "operatingHours": "Operating Hours",
    "idleTime": "Idle Time",
    "productiveTime": "Productive Time",
    "efficiency": "Efficiency",
    "performance": "Performance",
    "safety": "Safety",
    "compliance": "Compliance"
  },
  "dateRange": {
    "title": "Date Range",
    "from": "From",
    "to": "To",
    "presets": {
      "today": "Today",
      "yesterday": "Yesterday",
      "last7Days": "Last 7 Days",
      "last30Days": "Last 30 Days",
      "last90Days": "Last 90 Days",
      "thisMonth": "This Month",
      "lastMonth": "Last Month",
      "custom": "Custom Range"
    }
  },
  "language": {
    "english": "English",
    "swahili": "Kiswahili",
    "portuguese": "Portuguese",
    "selectLanguage": "Select Language",
    "languageChanged": "Language changed successfully"
  },
  "catch": {
    "reportCatch": "Report Catch",
    "reportingForTrip": "Reporting catch for trip",
    "selectTripInstruction": "Select the fishing trip you want to report catch for:",
    "selectFromRecentTrips": "Select a fishing trip from the last 5 days to report your catch:",
    "chooseSpecificTrip": "Choose a specific fishing trip to associate with your catch:",
    "noTripsAvailable": "No fishing trips available for catch reporting.",
    "noTripsForReporting": "No trips available to report",
    "noRecentTrips": "No Fishing Events Recorded",
    "noRecentTripsMessage": "No fishing events recorded in the latest 5 days",
    "loadingRecentTrips": "Loading recent trips...",
    "reportFromRecentTrips": "Report from recent trips",
    "quickCatchReport": "Quick Catch Report",
    "noTripNeeded": "No trip selection needed",
    "startReport": "Start Report",
    "date": "Date of Catch",
    "dateHint": "When was this catch made?",
    "fishGroup": "Fish Group",
    "quantity": "Quantity",
    "quantityHint": "Enter the total weight of fish caught in kilograms",
    "submitReport": "Submit Report",
    "errorNoImei": "Unable to identify user IMEI for this report",
    "errorInvalidQuantity": "Please enter a valid quantity greater than 0",
    "errorSubmitting": "Error submitting catch report. Please try again.",
    "directCatchReport": "Direct Catch Report",
    "errorNoValidCatches": "Please add at least one fish group with a quantity greater than 0, or select 'No Catch'",
    "tripNotInList": "Your fishing trip is not in the list?",
    "reportWithoutTrip": "Report your catch without selecting a specific trip",
    "reportCatchButton": "Report Catch",
    "tripId": "ID",
    "whenWasCatchMade": "When was this catch made?",
    "today": "Today",
    "yesterday": "Yesterday",
    "twoDaysAgo": "2 Days Ago",
    "catchDetails": "Catch Details",
    "addFishGroup": "Add Fish Group",
    "addCatch": "Add",
    "weightKg": "Weight (kg)",
    "remove": "Remove",
    "removeCatchEntry": "Remove this catch entry",
    "summary": "Summary",
    "noCatchWillBeReported": "No catch will be reported",
    "catchEntries": "Catch Entries",
    "totalWeight": "Total Weight",
    "reportNoCatch": "Report No Catch",
    "noCatch": "No Catch",
    "reportNoCatchDescription": "Report that no fish were caught",
    "catches": "Catches",
    "youCanAddUpTo": "You can add up to 5 different fish groups",
    "takePhoto": "Take Photo",
    "uploadPhoto": "Take or Upload Photo",
    "gallery": "Gallery",
    "addPhoto": "Add Photo",
    "removePhoto": "Remove Photo",
    "photos": "Photos",
    "photoOf": "Photo of",
    "noPhotosAdded": "No photos added",
    "maxPhotosReached": "Maximum 3 photos per catch",
    "photoTooLarge": "Photo file is too large. Maximum size is 10MB",
    "photoError": "Error processing photo",
    "cameraNotAvailable": "Camera not available",
    "addPhotosDescription": "Take a picture or upload a photo of your catch",
    "photoLocationQuestion": "Are you taking photos where the fish was caught?",
    "photoLocationDescription": "Enable GPS to link photos with catch location",
    "fishGroups": {
      "reeffish": "Reef Fish",
      "sharksrays": "Sharks/Rays",
      "smallpelagics": "Small Pelagics",
      "largepelagics": "Large Pelagics",
      "tunatunalike": "Tuna/Tuna-like",
      "tunatuna-like": "Tuna/Tuna-like"
    },
    "reportQueued": "Report Queued!",
    "reportSubmitted": "Report Submitted!",
    "reportQueuedMessage": "Your catch report will be automatically submitted when connection is restored.",
    "reportSubmittedMessage": "Your catch report has been successfully submitted and will be processed automatically.",
    "offlineIndicator": "📵",
    "willRetryWhenOnline": "Will retry automatically when online",
    "tripIdLabel": "Trip ID:",
    "photoOptimization": "Photo Optimization:"
  },
  "network": {
    "offline": "Offline",
    "online": "Online",
    "excellentConnection": "Excellent connection",
    "goodConnection": "Good connection",
    "poorConnection": "Poor connection",
    "backOnline": "Back online",
    "connectionRestored": "Connection restored!",
    "pendingUploadsWillResume": "Pending uploads will resume automatically.",
    "youreOffline": "You're offline",
    "dataWillBeSaved": "Your data will be saved and submitted when connection returns.",
    "slowConnectionDetected": "Slow connection detected",
    "uploadsMayTakeLonger": "Uploads may take longer or be queued for later."
  },
  "errors": {
    "payloadTooLarge": "Photos are too large to upload. Please try with smaller or fewer photos.",
    "invalidData": "Invalid data submitted. Please check your catch details.",
    "serverError": "Server error. Your data will be saved and retried automatically.",
    "photosAreLarge": "Your photos are quite large. Consider taking fewer photos or using lower quality.",
    "reducePhotosForReliability": "Consider reducing the number of photos to improve upload reliability.",
    "photosWillBeCompressed": "{{count}} photo(s) are quite large. The app will compress them automatically."
  },
  "api": {
    "payloadTooLargeError": "Photos are too large to upload. Please try with smaller or fewer photos.",
    "invalidDataError": "Invalid data submitted. Please check your catch details.",
    "serverError": "Server error. Your data will be saved and retried automatically.",
    "unknownError": "Unknown error",
    "failedToSubmitCatch": "Failed to submit catch report: {{status}}",
    "failedToSubmitNoCatch": "Failed to submit no-catch report: {{status}}",
    "failedToFetchCatchEvents": "Failed to fetch catch events: {{status}}",
    "failedToFetchUserCatchEvents": "Failed to fetch user catch events: {{status}}",
    "failedToFetchStats": "Failed to load statistics: {{status}}",
    "failedToFetchPerformance": "Failed to load performance data: {{status}}",
    "noStatsFound": "No statistics found for this time period",
    "noPerformanceFound": "No performance data found for this time period"
  },
  "stats": {
    "title": "My Stats",
    "myCatches": "My Catches",
    "myEfficiency": "My Efficiency",
    "dateRange": "Date Range",
    "compareWith": "Compare With",
    "community": "My Community",
    "allFishers": "All Fishers",
    "previousPeriod": "Previous Period",
    "last30Days": "Last 30 Days",
    "last7Days": "Last 7 Days",
    "last90Days": "Last 90 Days",
    "customRange": "Custom",
    "summary": {
      "totalCatch": "Total Catch",
      "totalTrips": "Total Trips",
      "successRate": "Success Rate",
      "avgCatch": "Avg Catch/Trip",
      "kg": "kg",
      "trips": "trips",
      "successful": "successful"
    },
    "catchByType": {
      "title": "Catch by Type",
      "kg": "kg",
      "catches": "catches",
      "noData": "No catch data available"
    },
    "recentTrips": {
      "title": "Recent Trips",
      "date": "Date",
      "catch": "Catch",
      "type": "Type",
      "noData": "No recent trips"
    },
    "chart": {
      "title": "Your Catch Trend (kg)",
      "noData": "No catch data yet",
      "startReporting": "Start reporting your catches to see your trend here",
      "communityAvg": "Community average",
      "previousAvg": "Previous period average"
    },
    "comparison": {
      "title": "Comparison",
      "yourAvg": "Your Average",
      "comparison": "{{type}} Average",
      "better": "better",
      "worse": "lower",
      "basedOn": "Based on {{count}}",
      "community": "community",
      "lastPeriod": "last period",
      "same": "Same as average",
      "comparedTo": "Compared to community",
      "comparedToPrevious": "Compared to previous period",
      "noData": "No data",
      "noDataIn": "No data in",
      "noCommunityData": "No other fishers in your community",
      "vs": "vs"
    },
    "performance": {
      "title": "Performance Metrics",
      "cpue": "Catch Rate",
      "cpueDesc": "kg per hour",
      "fuelEfficiency": "Fuel Efficiency",
      "fuelDesc": "kg per liter",
      "searchRatio": "Search Time",
      "searchDesc": "Lower is better",
      "tripTypes": "Trip Types",
      "offshore": "Offshore",
      "midRange": "Mid-range",
      "nearshore": "Nearshore",
      "bestTrips": "Best Trips",
      "noData": "No performance data available",
      "noDataMessage": "Keep using the app and reporting your catches to see your performance metrics here!"
    },
    "loading": "Loading statistics...",
    "error": "Failed to load statistics",
    "noData": "No data available for selected period",
    "tryDifferentPeriod": "Try selecting a different time period",
    "noTripsYet": "No fishing trips yet",
    "noCatchesYet": "No catches recorded yet",
    "keepFishing": "Keep fishing and reporting!",
    "noComparisonData": "Not enough data for comparison yet"
  },
  "upload": {
    "uploadStatus": "Upload Status",
    "photoUpload": "📷 Photo",
    "catchReportUpload": "🎣 Catch Report",
    "retry": "Retry",
    "cancel": "Cancel",
    "pending": "Pending",
    "active": "Active",
    "failed": "Failed",
    "noActiveUploads": "No active uploads",
    "clearCompleted": "Clear Completed"
  },
  "gps": {
    "permissionDenied": "GPS permission denied. Please enable location access in your browser/app settings.",
    "androidInstructions": "On Android: Settings > Apps > [Your Browser/PWA] > Permissions > Location",
    "positionUnavailable": "GPS position unavailable. Please ensure GPS is enabled on your device.",
    "timeout": "GPS request timed out. Please try again or check your GPS settings.",
    "unknownError": "Unknown GPS error"
  },
  "uploadManager": {
    "networkConnectionFailed": "Network connection failed. Will retry automatically.",
    "uploadTimedOut": "Upload timed out. Will retry with better connection.",
    "serverErrorRetry": "Server error. Will retry automatically.",
    "uploadFailedRetry": "Upload failed. Will retry automatically.",
    "maxRetriesReached": "Maximum retry attempts reached. Please check your connection and try manually."
  },
  "demo": {
    "title": "Demo Mode",
    "description": "You are viewing the application with sample data",
    "dataSafetyNote": "All sensitive information has been anonymized for privacy"
  },
  "catches": {
    "fishGroups": {
      "reeffish": "Reef Fish",
      "sharksrays": "Sharks/Rays",
      "smallpelagics": "Small Pelagics",
      "largepelagics": "Large Pelagics",
      "tunatunalike": "Tuna/Tuna-like",
      "tunatuna-like": "Tuna/Tuna-like"
    }
  },
  "info": {
    "title": "How to Use PESKAS",
    "welcome": {
      "title": "Welcome to PESKAS!",
      "subtitle": "This app helps you track your fishing trips and understand your fishing better.",
      "keyMessage": "The more you use this app, the more useful information you get to improve your fishing!"
    },
    "gettingStarted": {
      "title": "Getting Started",
      "step1Title": "Create an account or login",
      "step1Desc": "New users can register with username, country, vessel type, and password. Existing users can login with IMEI, boat name, or username",
      "step2Title": "Login with your credentials",
      "step2Desc": "Use your IMEI number, boat name, or username with your password to access the app",
      "step3Title": "Choose your language",
      "step3Desc": "Select English, Swahili, or Portuguese from the settings menu",
      "step4Title": "Start using the app",
      "step4Desc": "View your trips, report catches, check your stats, and manage your profile",
      "refreshTitle": "Keep the app up-to-date",
      "refreshDesc": "Refresh the app regularly to ensure you have the latest features and improvements. Pull down to refresh or reload your browser."
    },
    "features": {
      "title": "What You Can Do",
      "viewTrips": {
        "title": "View Your Fishing Trips",
        "point1": "See all your fishing trips on the map",
        "point2": "Different colors show your boat speed (slow, medium, fast)",
        "point3": "Click on any trip to see details",
        "tip": "Use the date picker to see trips from different time periods"
      },
      "reportCatch": {
        "title": "Report Your Catches",
        "important": "Most Important!",
        "whenTitle": "When to report:",
        "whenDesc": "Report after every fishing trip - even if you caught nothing",
        "whatTitle": "What to report:",
        "whatPoint1": "Type of fish you caught",
        "whatPoint2": "Total weight in kilograms",
        "whatPoint3": "OR select 'No Catch' if you caught nothing",
        "photosTitle": "Add photos",
        "photosDesc": "Take photos of your catch. Photos help verify your catch and build trust.",
        "whyTitle": "Why this is important:",
        "whyDesc": "Your reports create data that helps you see patterns and improve your fishing over time"
      },
      "myStats": {
        "title": "See Your Progress",
        "point1": "View your total catches over time",
        "point2": "Compare your performance with other fishers in your community",
        "point3": "See which trips were most successful",
        "point4": "Learn which fishing methods work best for you",
        "benefitTitle": "Benefit:",
        "benefitDesc": "Statistics help you understand what works and what doesn't in your fishing"
      },
      "liveLocation": {
        "title": "Track Your Boat Now",
        "point1": "See where your boat is right now",
        "point2": "Useful for planning your next trip",
        "point3": "Helps with safety and coordination"
      },
      "profile": {
        "title": "Manage Your Profile",
        "point1": "Update your country, vessel type, and boat name",
        "point2": "Change your fishing gear preference",
        "point3": "Change your password anytime for security"
      },
      "gpsLocation": {
        "title": "My Current Location (GPS)",
        "desc": "If you don't have a tracking device, you can still see your current location on the map",
        "point1": "Click 'My Location' button on the map to get your current GPS coordinates",
        "point2": "Your phone will ask permission to access location - allow it to see your position",
        "point3": "Useful for marking fishing spots or sharing your location"
      },
      "bathymetry": {
        "title": "Explore Ocean Depth",
        "desc": "View depth contours to understand the seabed and find better fishing spots",
        "point1": "Click the 'Bathymetry' button on the map to show depth lines",
        "point2": "Different colors show different depths (shallow to deep)",
        "point3": "Map is always visible even when you have no trips - explore bathymetry anytime",
        "tipTitle": "Why depth matters:",
        "tipDesc": "Different fish species prefer different depths. Understanding bathymetry helps you find the best fishing locations."
      }
    },
    "tips": {
      "title": "Tips for Best Results",
      "tip1Title": "Report every trip",
      "tip1Desc": "Even zero catch is important data. It helps you see the full picture.",
      "tip2Title": "Add photos when you can",
      "tip2Desc": "Photos make your reports more reliable and help build trust in the data.",
      "tip3Title": "Check your stats regularly",
      "tip3Desc": "Look at your stats every week to see your progress and learn patterns.",
      "tip4Title": "Compare with previous periods",
      "tip4Desc": "See if you're improving over time by comparing different time periods."
    },
    "understanding": {
      "title": "Understanding Your Data",
      "point1Title": "More reports = better insights",
      "point1Desc": "The more trips you report, the more accurate your statistics become.",
      "point2Title": "Your data helps you",
      "point2Desc": "Use the information to make better decisions about when and where to fish.",
      "point3Title": "Community comparison",
      "point3Desc": "See how your fishing compares with others to learn what works."
    }
  },
  "profile": {
    "title": "My Profile",
    "accountInfo": "Account Information",
    "registrationDetails": "Registration Details",
    "memberSince": "Member Since",
    "username": "Username",
    "phoneNumber": "Phone Number",
    "country": "Country",
    "vesselType": "Vessel Type",
    "mainGearType": "Main Gear Type",
    "boatName": "Boat Name",
    "password": "Password",
    "changePassword": "Change Password",
    "currentPassword": "Current Password",
    "newPassword": "New Password",
    "confirmNewPassword": "Confirm New Password",
    "passwordChanged": "Password changed successfully",
    "profileUpdated": "Profile updated successfully",
    "updateProfile": "Update Profile",
    "editProfile": "Edit Profile",
    "cancelEdit": "Cancel",
    "saving": "Saving...",
    "statistics": "My Statistics",
    "totalCatchReports": "Total Catch Reports",
    "accountType": "Account Type",
    "pdsUser": "PDS User (with tracking device)",
    "nonPdsUser": "Self-Registered User (without tracking device)",
    "errorLoadingProfile": "Error loading profile",
    "errorUpdatingProfile": "Error updating profile",
    "passwordTooShort": "Password must be at least 6 characters",
    "passwordsDoNotMatch": "Passwords do not match",
    "currentPasswordIncorrect": "Current password is incorrect",
<<<<<<< HEAD
    "noBoatName": "Not applicable"
=======
    "noBoatName": "Not applicable",
    "adminMode": "Administrator Account",
    "adminModeDesc": "As an administrator, you don't have a personal profile. Your role is to manage and view vessel data across the system.",
    "adminCapabilities": "As an administrator, you can:",
    "adminCap1": "Select any vessel from the dashboard to view its tracking data",
    "adminCap2": "Access all fishing trips and statistics for selected vessels",
    "adminCap3": "View catch reports and performance data across the system",
    "goToDashboard": "Go to Dashboard"
>>>>>>> 719b5e0d
  }
}<|MERGE_RESOLUTION|>--- conflicted
+++ resolved
@@ -696,9 +696,6 @@
     "passwordTooShort": "Password must be at least 6 characters",
     "passwordsDoNotMatch": "Passwords do not match",
     "currentPasswordIncorrect": "Current password is incorrect",
-<<<<<<< HEAD
-    "noBoatName": "Not applicable"
-=======
     "noBoatName": "Not applicable",
     "adminMode": "Administrator Account",
     "adminModeDesc": "As an administrator, you don't have a personal profile. Your role is to manage and view vessel data across the system.",
@@ -707,6 +704,9 @@
     "adminCap2": "Access all fishing trips and statistics for selected vessels",
     "adminCap3": "View catch reports and performance data across the system",
     "goToDashboard": "Go to Dashboard"
->>>>>>> 719b5e0d
+  },
+  "waypoints": {
+    "dragToSelect": "Drag map to select waypoint location",
+    "saveLocation": "Save Location"
   }
 }