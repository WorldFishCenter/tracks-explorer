import React, { useState, useEffect } from 'react';
import { Link, useLocation } from 'react-router-dom';
import { IconSun, IconMoon, IconLogout, IconShip, IconChartBar, IconMap, IconSettings, IconLanguage, IconCheck, IconInfoCircle, IconUser } from '@tabler/icons-react';
import { useAuth } from '../contexts/AuthContext';
import { useTranslation } from 'react-i18next';
import { useLanguage } from '../hooks/useLanguage';
import LanguageSwitcher from '../components/LanguageSwitcher';
import BoatSelectionModal from '../components/BoatSelectionModal';
import { anonymizeImei, anonymizeBoatName, isDemoMode } from '../utils/demoData';
import { SailboatIcon } from '../components/SailboatIcon';

interface MainLayoutProps {
  children: React.ReactNode;
  pageHeader?: React.ReactNode; // Optional header content
  stickyFooter?: React.ReactNode; // Optional sticky footer content
}

const MainLayout: React.FC<MainLayoutProps> = ({ children, pageHeader, stickyFooter }) => {
  const { logout, currentUser, updateUserImeis } = useAuth();
  const { t } = useTranslation();
  const { languages, currentLanguage, changeLanguage } = useLanguage();
  const location = useLocation();
  const [darkMode, setDarkMode] = useState(false);
  const [showBoatSelection, setShowBoatSelection] = useState(false);
  
  // Initialize dark mode from localStorage on component mount
  useEffect(() => {
    const savedTheme = localStorage.getItem('theme');
    
    // Set initial state based on saved preference or default to light mode
    const isDarkMode = savedTheme === 'dark';
    setDarkMode(isDarkMode);
    
    // Apply theme to document
    applyTheme(isDarkMode);
  }, []);
  
  // Toggle between light and dark mode
  const toggleDarkMode = () => {
    const newDarkMode = !darkMode;
    setDarkMode(newDarkMode);
    
    // Save preference to localStorage
    localStorage.setItem('theme', newDarkMode ? 'dark' : 'light');
    
    // Apply theme to document
    applyTheme(newDarkMode);
  };
  
  // Apply theme to the document element
  const applyTheme = (isDark: boolean) => {
    document.documentElement.setAttribute('data-bs-theme', isDark ? 'dark' : 'light');
  };

  const handleLogout = () => {
    logout();
  };
  
  return (
    <div className="page" style={{ height: '100vh', display: 'flex', flexDirection: 'column' }}>
      {/* Main Navbar Header */}
      <header className="navbar navbar-expand-md d-print-none">
        <div className="container-xl">
          {/* Hamburger menu button - mobile only */}
          <button
            className="navbar-toggler"
            type="button"
            data-bs-toggle="collapse"
            data-bs-target="#navbar-menu"
            aria-controls="navbar-menu"
            aria-expanded="false"
            aria-label="Toggle navigation"
          >
            <span className="navbar-toggler-icon"></span>
          </button>

          <div className="navbar-brand navbar-brand-autodark d-flex align-items-center">
            <SailboatIcon size={42} className="me-2 d-sm-none text-primary" />
            <SailboatIcon size={50} className="me-3 d-none d-sm-block text-primary" />
            <div>
              <div className="d-sm-none">
                <h1 className="h3 mb-0 fw-bold">PESKAS</h1>
                <div className="text-muted" style={{ fontSize: '0.75rem' }}>
                  2.7 {isDemoMode() && <span className="text-warning fw-bold">DEMO</span>}
                </div>
              </div>
              <div className="d-none d-sm-block d-md-none">
                <h1 className="h3 mb-0 fw-bold">PESKAS</h1>
                <div className="text-muted" style={{ fontSize: '0.75rem' }}>
                  Portal 2.7 {isDemoMode() && <span className="text-warning fw-bold">DEMO</span>}
                </div>
              </div>
              <div className="d-none d-md-block">
                <h1 className="h2 mb-0 fw-bold">PESKAS</h1>
                <div className="h4 text-muted mb-0">
                  Fishers Tracking Portal <span style={{ fontSize: '0.75rem' }}>2.7</span>
                  {isDemoMode() && <span className="text-warning fw-bold ms-2" style={{ fontSize: '1rem' }}>DEMO</span>}
                </div>
              </div>
            </div>
          </div>

          <div className="navbar-nav flex-row order-md-last">
            {/* Desktop only - Theme toggle */}
            <div className="d-none d-md-flex">
              <div className="nav-item">
                <button
                  className="nav-link px-0"
                  onClick={toggleDarkMode}
                  title={darkMode ? t('common.switchToLightMode') : t('common.switchToDarkMode')}
                >
                  {darkMode ? <IconSun size={24} /> : <IconMoon size={24} />}
                </button>
              </div>
            </div>

            {/* Desktop only - Language switcher */}
            <div className="d-none d-md-flex">
              <LanguageSwitcher />
            </div>

            {/* Mobile only - Settings dropdown (theme + language) */}
            <div className="nav-item dropdown d-md-none">
              <a href="#" className="nav-link px-0" data-bs-toggle="dropdown" aria-label={t('navigation.settings')}>
                <IconSettings size={24} />
              </a>
              <div className="dropdown-menu dropdown-menu-end">
                <a href="#" className="dropdown-item d-flex align-items-center" onClick={(e) => { e.preventDefault(); toggleDarkMode(); }}>
                  {darkMode ? <IconSun size={16} className="me-2" /> : <IconMoon size={16} className="me-2" />}
                  <span className="flex-grow-1">{darkMode ? t('common.switchToLightMode') : t('common.switchToDarkMode')}</span>
                </a>
                <div className="dropdown-divider"></div>
                <div className="dropdown-header">
                  <IconLanguage size={16} className="me-2" />
                  {t('language.selectLanguage')}
                </div>
                {languages.map((language) => (
                  <a
                    key={language.code}
                    href="#"
                    className={`dropdown-item d-flex align-items-center ${
                      currentLanguage.code === language.code ? 'active' : ''
                    }`}
                    onClick={(e) => {
                      e.preventDefault();
                      changeLanguage(language.code);
                    }}
                  >
                    <span className="me-2 fs-5">{language.flag}</span>
                    <span className="flex-grow-1">{language.name}</span>
                    {currentLanguage.code === language.code && (
                      <IconCheck size={16} className="text-primary ms-auto" />
                    )}
                  </a>
                ))}
              </div>
            </div>

            {/* User dropdown menu - always visible */}
            <div className="nav-item dropdown">
              <a href="#" className="nav-link d-flex lh-1 text-reset p-0" data-bs-toggle="dropdown" aria-label={t('common.openUserMenu')}>
                <span className="avatar avatar-sm">{currentUser?.name?.charAt(0).toUpperCase()}</span>
                <div className="d-none d-xl-block ps-2">
                  <div>{currentUser?.name && anonymizeBoatName(currentUser.name)}</div>
                  {currentUser?.role && currentUser.role.toLowerCase() !== 'user' && (
                    <div className="mt-1 small text-muted">{currentUser.role}</div>
                  )}
                </div>
              </a>
              <div className="dropdown-menu dropdown-menu-end dropdown-menu-arrow">
                <div className="dropdown-header">
                  {currentUser?.name && (
                    <div className="fw-bold">{anonymizeBoatName(currentUser.name)}</div>
                  )}
                  {currentUser?.role && currentUser.role.toLowerCase() !== 'user' && (
                    <div className="small text-muted">{currentUser.role}</div>
                  )}
                  {currentUser?.imeis && currentUser.imeis.length > 0 && (
                    <div className="small text-muted mt-1">
                      IMEI: {currentUser.imeis.map(imei => anonymizeImei(imei)).join(', ')}
                    </div>
                  )}
                </div>
<<<<<<< HEAD
=======
                
>>>>>>> 719b5e0d
                <Link to="/profile" className="dropdown-item">
                  <IconUser size={16} className="me-2" />
                  {t('navigation.profile')}
                </Link>
                {currentUser?.role === 'admin' && (
                  <a href="#" className="dropdown-item" onClick={() => setShowBoatSelection(true)}>
                    <IconShip size={16} className="me-2" />
                    {t('navigation.selectBoat')}
                  </a>
                )}
                <div className="dropdown-divider"></div>
                <a href="#" className="dropdown-item" onClick={handleLogout}>
                  <IconLogout size={16} className="me-2" />
                  {t('navigation.logout')}
                </a>
              </div>
            </div>
          </div>
        </div>
      </header>

      {/* Collapsible Navigation Menu - Separate Header */}
      <header className="navbar-expand-md">
        <div className="collapse navbar-collapse" id="navbar-menu">
          <div className="navbar">
            <div className="container-xl">
              <ul className="navbar-nav">
                <li className={`nav-item ${location.pathname === '/' ? 'active' : ''}`}>
                  <Link to="/" className="nav-link">
                    <span className="nav-link-icon d-md-none d-lg-inline-block">
                      <IconMap size={24} />
                    </span>
                    <span className="nav-link-title">{t('navigation.dashboard')}</span>
                  </Link>
                </li>
                <li className={`nav-item ${location.pathname === '/stats' ? 'active' : ''}`}>
                  <Link to="/stats" className="nav-link">
                    <span className="nav-link-icon d-md-none d-lg-inline-block">
                      <IconChartBar size={24} />
                    </span>
                    <span className="nav-link-title">{t('navigation.stats')}</span>
                  </Link>
                </li>
                <li className={`nav-item ${location.pathname === '/info' ? 'active' : ''}`}>
                  <Link to="/info" className="nav-link">
                    <span className="nav-link-icon d-md-none d-lg-inline-block">
                      <IconInfoCircle size={24} />
                    </span>
                    <span className="nav-link-title">{t('navigation.info')}</span>
                  </Link>
                </li>
              </ul>
            </div>
          </div>
        </div>
      </header>

      <div className="page-wrapper mt-0" style={{ flex: 1, display: 'flex', flexDirection: 'column' }}>
        {/* Page header with no extra padding */}
        {pageHeader}
        
        {/* Main content with no extra padding */}
        <div className="page-body pt-0" style={{
          flex: 1,
          display: 'flex',
          flexDirection: 'column',
          paddingBottom: stickyFooter ? '8px' : '0',
          overflowY: 'auto', // Enable scrolling for content that exceeds viewport
          WebkitOverflowScrolling: 'touch' // Smooth scrolling on iOS
        }}>
          <div className="container-xl" style={{ flex: 1 }}>
            {children}
          </div>
        </div>
      </div>
      
      {/* Sticky Footer */}
      {stickyFooter && (
        <div className="sticky-footer bg-body border-top shadow-lg d-print-none"
             style={{
               position: 'fixed',
               bottom: 0,
               left: 0,
               right: 0,
               zIndex: 1030,
               backdropFilter: 'blur(10px)'
             }}
        >
          <div className="container-xl py-1">
            {stickyFooter}
          </div>
        </div>
      )}
      {showBoatSelection && (
        <BoatSelectionModal
          onSelect={(imei) => {
            updateUserImeis([imei]);
            setShowBoatSelection(false);
          }}
          onClose={() => setShowBoatSelection(false)}
        />
      )}
    </div>
  );
};

export default MainLayout; <|MERGE_RESOLUTION|>--- conflicted
+++ resolved
@@ -181,10 +181,7 @@
                     </div>
                   )}
                 </div>
-<<<<<<< HEAD
-=======
                 
->>>>>>> 719b5e0d
                 <Link to="/profile" className="dropdown-item">
                   <IconUser size={16} className="me-2" />
                   {t('navigation.profile')}
